--- conflicted
+++ resolved
@@ -35,7 +35,7 @@
 
 #include "../thread/thread_load.cuh"
 #include "../thread/thread_store.cuh"
-#include "../arch_device_props.cuh"
+#include "../arch_props.cuh"
 #include "../type_utils.cuh"
 #include "../operators.cuh"
 #include "../ns_wrapper.cuh"
@@ -201,7 +201,7 @@
 template <
     typename    T,
     int         WARPS,
-    int         LOGICAL_WARP_THREADS = PtxDeviceProps::WARP_THREADS>
+    int         LOGICAL_WARP_THREADS = PtxArchProps::WARP_THREADS>
 class WarpScan
 {
     //---------------------------------------------------------------------
@@ -222,13 +222,8 @@
     {
         POW_OF_TWO = ((LOGICAL_WARP_THREADS & (LOGICAL_WARP_THREADS - 1)) == 0),
 
-<<<<<<< HEAD
-        /// Use SHFL-scan if (architecture is >= SM30) and (T is a primitive) and (T is 4-bytes or smaller) and (LOGICAL_WARP_THREADS is a power-of-two)
+        /// Use SHFL_SCAN if (architecture is >= SM30) and (T is a primitive) and (T is 4-bytes or smaller) and (LOGICAL_WARP_THREADS is a power-of-two)
         POLICY = ((CUB_PTX_ARCH >= 300) && Traits<T>::PRIMITIVE && (sizeof(T) <= 4) && POW_OF_TWO) ?
-=======
-        /// Use SHFL_SCAN if (architecture is >= SM30) and (T is a primitive) and (T is 4-bytes or smaller) and (LOGICAL_WARP_THREADS is a power-of-two)
-        POLICY = ((PTX_ARCH >= 300) && Traits<T>::PRIMITIVE && (sizeof(T) <= 4) && POW_OF_TWO) ?
->>>>>>> c0aedabc
             SHFL_SCAN :
             SMEM_SCAN,
     };
